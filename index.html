--- conflicted
+++ resolved
@@ -6,13 +6,7 @@
     <link href="lib/bootstrap/css/bootstrap.css" rel="stylesheet">
     <link href="style.css" rel="stylesheet">
 
-<<<<<<< HEAD
-    <script type="text/javascript" src="lib/l20n-min.js"></script>
-=======
     <script type="text/javascript" src="lib/l20n.js"></script>
-    <script type="text/javascript" src="../js/lib/parser.js"></script>
-    <script type="text/javascript" src="../js/lib/compiler.js"></script>
->>>>>>> 84c253f0
   </head>
   <body>
     <header class="navbar navbar-static-top">
